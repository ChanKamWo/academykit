--- conflicted
+++ resolved
@@ -122,11 +122,7 @@
 
             var response = await _userService.CreateAsync(entity).ConfigureAwait(false);
             var company = await _generalSettingService.GetFirstOrDefaultAsync().ConfigureAwait(false);
-<<<<<<< HEAD
-            BackgroundJob.Enqueue<IHangfireJobService>(job => job.SendUserCreatedPasswordEmail(entity.Email, entity.FullName, password, company.CompanyName, company.CompanyContactNumber, null));
-=======
             BackgroundJob.Enqueue<IHangfireJobService>(job => job.SendUserCreatedPasswordEmail(entity.Email, entity.FirstName, password, company.CompanyName,company.CompanyContactNumber,null));
->>>>>>> d20924b3
             return new UserResponseModel(response);
         }
 
