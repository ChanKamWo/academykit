--- conflicted
+++ resolved
@@ -15,16 +15,14 @@
 }) => {
   const { t } = useTranslation();
   return (
-<<<<<<< HEAD
-    <Modal title={title} opened={open} onClose={() => onClose()} zIndex={301}>
-=======
+
     <Modal
       styles={{ header: { alignItems: "start" } }}
       title={title}
       opened={open}
       onClose={() => onClose()}
+      zIndex={301}
     >
->>>>>>> 558a1bc9
       <Group mt={10}>
         <Button
           onClick={() => {
