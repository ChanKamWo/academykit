--- conflicted
+++ resolved
@@ -104,38 +104,6 @@
           )}
         </Paper>
       </div>
-<<<<<<< HEAD
-      {auth?.auth && data?.certificates && data?.certificates?.length > 0 && (
-        <>
-          <Title mt={"xl"}>Certificate</Title>
-          <ScrollArea>
-            <Paper mt={10}>
-              <Table
-                sx={{ minWidth: 800 }}
-                verticalSpacing="sm"
-                striped
-                highlightOnHover
-              >
-                <thead>
-                  <tr>
-                    <th>Trainings Name</th>
-                    <th>Completion</th>
-                    <th>isIssued</th>
-                    <th>Certificate URL</th>
-                  </tr>
-                </thead>
-                <tbody>
-                  {data?.certificates &&
-                    data?.certificates.map((x: any) => (
-                      <RowsCompleted key={x.userId} item={x} />
-                    ))}
-                </tbody>
-              </Table>
-            </Paper>
-          </ScrollArea>
-        </>
-      )}
-=======
       <Box mt={20}>
         <Tabs
           defaultChecked={true}
@@ -162,7 +130,6 @@
           </Box>
         </Tabs>
       </Box>
->>>>>>> a8cec920
     </>
   );
 };
