--- conflicted
+++ resolved
@@ -65,11 +65,7 @@
                             {x.name}
                           </Anchor>
                         </td>
-<<<<<<< HEAD
                         <td>{moment(x.createdOn).format(DATE_FORMAT)}</td>
-=======
-                        <td>{moment(x.createdOn).format("MMM DD, YYYY")}</td>
->>>>>>> e110735b
                         <td>
                           <Badge color="pink" variant="light">
                             {CourseLanguage[x.language]}
