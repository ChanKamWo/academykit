--- conflicted
+++ resolved
@@ -6,7 +6,6 @@
   MantineProvider,
   Text,
   Title,
-  useMantineTheme,
 } from '@mantine/core';
 import UserResults from '@pages/course/exam/Components/UserResults';
 import { useQueryClient } from '@tanstack/react-query';
@@ -55,8 +54,6 @@
       );
     }
   }, [invalidate]);
-
-  const theme = useMantineTheme();
 
   return (
     <Group
@@ -111,11 +108,7 @@
                 </MantineProvider>
               )}
             </Box>
-<<<<<<< HEAD
             {moment().isBetween(exam?.startTime + 'z', exam?.endTime + 'z') ? (
-=======
-            {moment().isBetween(exam?.startTime + "Z", exam?.endTime + "Z") ? (
->>>>>>> a0f8b5cb
               <>
                 {data.remainingAttempt > 0 ? (
                   <Button
@@ -132,19 +125,11 @@
               </>
             ) : (
               <Box mt={10}>
-<<<<<<< HEAD
-                {moment.utc().isBefore(exam?.startTime + 'z')
-                  ? `Starts ${moment(exam?.startTime + 'z')
+                {moment.utc().isBefore(exam?.startTime + 'Z')
+                  ? `Starts ${moment(exam?.startTime + 'Z')
                       .utc()
                       .fromNow()}`
-                  : `Ended ${moment(exam?.endTime + 'z')
-=======
-                {moment.utc().isBefore(exam?.startTime + "Z")
-                  ? `Starts ${moment(exam?.startTime + "Z")
-                      .utc()
-                      .fromNow()}`
-                  : `Ended ${moment(exam?.endTime + "Z")
->>>>>>> a0f8b5cb
+                  : `Ended ${moment(exam?.endTime + 'Z')
                       .utc()
                       .fromNow()}`}
               </Box>
