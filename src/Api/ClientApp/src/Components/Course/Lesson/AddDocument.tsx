--- conflicted
+++ resolved
@@ -23,10 +23,7 @@
 import CreateFeedback from "../FeedBack/CreateFeedBack";
 import FileUploadLesson from "@components/Ui/FileUploadLesson";
 import { useTranslation } from "react-i18next";
-<<<<<<< HEAD
 import useFormErrorHooks from "@hooks/useFormErrorHooks";
-=======
->>>>>>> 1f4903cb
 
 const schema = () => {
   const { t } = useTranslation();
