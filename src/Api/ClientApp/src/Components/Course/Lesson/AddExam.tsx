import {
  Button,
  Grid,
  Group,
  NumberInput,
  Paper,
  Switch,
  Textarea,
  TextInput,
  Tooltip,
} from '@mantine/core';
import { DatePickerInput, TimeInput } from '@mantine/dates';
import { useForm, yupResolver } from '@mantine/form';
import { showNotification } from '@mantine/notifications';
import { LessonType } from '@utils/enums';
import { getDateTime } from '@utils/getDateTime';
import errorType from '@utils/services/axiosError';
import {
  useCreateLesson,
  useUpdateLesson,
} from '@utils/services/courseService';
import { ILessonMCQ } from '@utils/services/types';
import moment from 'moment';
import { useState } from 'react';
import { useTranslation } from 'react-i18next';
import { useNavigate, useParams } from 'react-router-dom';
import * as Yup from 'yup';
import useFormErrorHooks from '@hooks/useFormErrorHooks';
import CustomTextFieldWithAutoFocus from '@components/Ui/CustomTextFieldWithAutoFocus';

const schema = () => {
  const { t } = useTranslation();

  return Yup.object().shape({
    name: Yup.string().required(t('exam_name_required') as string),

    startDate: Yup.date()
      .required(t('start_date_required') as string)
      .typeError(t('start_date_required') as string),
    endDate: Yup.date()
      .required(t('end_date_required') as string)
      .typeError(t('start_date_required') as string),
    questionMarking: Yup.string().required(
      t('question_weightage_required') as string
    ),
    startTime: Yup.string()
      .required(t('start_time_not_empty') as string)
      .typeError(t('start_time_required') as string),
    endTime: Yup.string()
      .required(t('end_time_not_empty') as string)
      .typeError(t('end_time_required') as string),
    duration: Yup.number()
      .typeError('Must specify a number')
      .required(t('duration_required') as string)
      .min(1, t('exam_duration_atleast_one') as string),
  });
};

const AddExam = ({
  setAddState,
  item,
  isEditing,
  sectionId,
  setIsEditing,
}: {
  setAddState: Function;
  item?: ILessonMCQ;
  isEditing?: boolean;
  sectionId: string;
  setIsEditing: React.Dispatch<React.SetStateAction<boolean>>;
}) => {
  const { id: slug } = useParams();
  const navigate = useNavigate();
  const lesson = useCreateLesson(slug as string);
  const updateLesson = useUpdateLesson(slug as string);
  const { t } = useTranslation();
  const [isMandatory, setIsMandatory] = useState<boolean>(
    item?.isMandatory ?? false
  );

  const startDateTime = item?.questionSet?.startTime
<<<<<<< HEAD
    ? moment(item?.questionSet?.startTime + 'z')
=======
      ? moment(item?.questionSet?.startTime + "Z")
>>>>>>> a0f8b5cb
        .local()
        .toDate()
    : new Date();
  const endDateTime = item?.questionSet?.endTime
<<<<<<< HEAD
    ? moment(item?.questionSet?.endTime + 'z')
=======
    ? moment(item?.questionSet?.endTime + "Z")
>>>>>>> a0f8b5cb
        .local()
        .toDate()
    : new Date();

  const form = useForm({
    initialValues: {
      name: item?.name ?? '',
      description: item?.questionSet?.description ?? '',
      negativeMarking: item?.questionSet?.negativeMarking ?? 0,
      questionMarking: item?.questionSet?.questionMarking ?? 1,
      passingWeightage: item?.questionSet?.passingWeightage ?? 0,
      allowedRetake: item?.questionSet?.allowedRetake ?? 0,
      duration: item?.duration ? item?.duration / 60 : 1,
      endDate: endDateTime,
      endTime: moment(endDateTime).format('HH:mm'),
      startTime: moment(startDateTime).format('HH:mm'),
      startDate: startDateTime,
      isMandatory: item?.isMandatory ?? false,
    },
    validate: yupResolver(schema()),
  });

  const strippedFormValue = (value: Partial<typeof form.values>) => {
    const val = { ...value };
    delete val.isMandatory;
    // @ts-ignore
    delete val.isRequired;
    const startTime =
      val.startDate && val.startTime
        ? getDateTime(val.startDate, val.startTime)
        : undefined;
    const endTime =
      val.endDate && val.endTime
        ? getDateTime(val.endDate, val.endTime)
        : undefined;
    val.startTime = startTime?.utcDateTime;
    val.endTime = endTime?.utcDateTime;

    delete val.startDate;
    delete val.endDate;

    return val;
  };
  useFormErrorHooks(form);

  const handleSubmit = async (values: typeof form.values) => {
    try {
      if (!isEditing) {
        const response: any = await lesson.mutateAsync({
          questionSet: strippedFormValue(values),
          sectionIdentity: sectionId,
          courseId: slug,
          type: LessonType.Exam,
          name: values.name,
          isMandatory: values.isMandatory,
        } as ILessonMCQ);
        navigate('questions/' + response?.data?.slug);
      } else {
        await updateLesson.mutateAsync({
          questionSet: strippedFormValue(values),
          sectionIdentity: sectionId,
          lessonIdentity: item?.id,
          courseId: slug,
          type: LessonType.Exam,
          name: values.name,
          isMandatory: values.isMandatory,
        } as ILessonMCQ);
        setIsEditing(false);
      }
      showNotification({
        title: t('success'),
        message: `${t('capital_lesson')} ${
          isEditing ? t('edited') : t('added')
        } ${t('successfully')}`,
      });
    } catch (error) {
      console.log(error);
      const err = errorType(error);
      showNotification({
        message: err,
        color: 'red',
        title: t('error'),
      });
    }
  };

  return (
    <form onSubmit={form.onSubmit(handleSubmit)}>
      <Paper withBorder p="md">
        <Grid align={'center'}>
          <Grid.Col span={12} xs={6} lg={4}>
            <CustomTextFieldWithAutoFocus
              withAsterisk
              label={t('exam_title')}
              placeholder={t('exam_title') as string}
              name="title"
              {...form.getInputProps('name')}
              styles={{ error: { position: 'absolute' } }}
            />
          </Grid.Col>
          <Grid.Col span={12} xs={6} lg={4} mt={5}>
            <NumberInput
              label={t('passing_percentage')}
              max={100}
              min={0}
              placeholder={t('question_passing_percentage') as string}
              {...form.getInputProps('passingWeightage')}
            />
          </Grid.Col>
          <Grid.Col span={12} xs={6} lg={4}>
            <NumberInput
              withAsterisk
              label={t('question_weightage')}
              min={1}
              defaultValue={1}
              placeholder={t('question_weightage') as string}
              {...form.getInputProps('questionMarking')}
              styles={{ error: { position: 'absolute' } }}
            />
          </Grid.Col>
          <Grid.Col span={12} xs={6} lg={4}>
            <DatePickerInput
              valueFormat="MMM DD, YYYY"
              placeholder={t('pick_date') as string}
              withAsterisk
              label={t('Start date')}
              minDate={moment(new Date()).toDate()}
              {...form.getInputProps('startDate')}
            />
          </Grid.Col>
          <Grid.Col span={12} xs={6} lg={4}>
            <TimeInput
              label={t('start_time')}
              withAsterisk
              {...form.getInputProps('startTime')}
              styles={{ error: { position: 'absolute' } }}
            />
          </Grid.Col>

          <Grid.Col span={12} xs={6} lg={4}>
            <NumberInput
              label={t('duration_minutes')}
              placeholder={t('duration') as string}
              min={1}
              withAsterisk
              {...form.getInputProps('duration')}
              styles={{ error: { position: 'absolute' } }}
            />
          </Grid.Col>

          <Grid.Col span={12} xs={6} lg={4}>
            <DatePickerInput
              valueFormat="MMM DD, YYYY"
              placeholder={t('pick_date') as string}
              label={t('End date')}
              withAsterisk
              minDate={form.values?.startDate}
              {...form.getInputProps('endDate')}
            />
          </Grid.Col>
          <Grid.Col span={12} xs={6} lg={4}>
            <TimeInput
              label={t('end_time')}
              withAsterisk
              {...form.getInputProps('endTime')}
              styles={{ error: { position: 'absolute' } }}
            />
          </Grid.Col>

          <Grid.Col span={12} xs={6} lg={4} mt={5}>
            <NumberInput
              label={t('negative_marking')}
              placeholder={t('negative_marking') as string}
              min={0}
              step={0.05}
              precision={2}
              max={100}
              {...form.getInputProps('negativeMarking')}
            />
          </Grid.Col>
          <Grid.Col span={12} xs={6} lg={4}>
            <NumberInput
              label={t('number_retake')}
              placeholder={t('retakes') as string}
              min={1}
              {...form.getInputProps('allowedRetake')}
            />
          </Grid.Col>

          <Tooltip multiline label={t('mandatory_tooltip')} width={220}>
            <Grid.Col span={6} lg={4}>
              <Switch
                label={t('is_mandatory')}
                {...form.getInputProps('isMandatory')}
                checked={isMandatory}
                onChange={() => {
                  setIsMandatory(() => !isMandatory);
                  form.setFieldValue('isMandatory', !isMandatory);
                }}
              />
            </Grid.Col>
          </Tooltip>

          <Grid.Col>
            <Textarea
              label={t('Description')}
              placeholder={t('exam_description') as string}
              {...form.getInputProps('description')}
            />
          </Grid.Col>
        </Grid>

        <Group position="left" mt="md">
          <Button
            type="submit"
            loading={updateLesson.isLoading || lesson.isLoading}
          >
            {t('submit')}
          </Button>
          {!isEditing && (
            <Button
              onClick={() => {
                setAddState('');
              }}
              variant="outline"
            >
              {t('close')}
            </Button>
          )}
          {isEditing && (
            <Button
              onClick={() => {
                navigate('questions/' + item?.slug);
              }}
            >
              {t('add_more_questions')}
            </Button>
          )}
        </Group>
      </Paper>
    </form>
  );
};

export default AddExam;<|MERGE_RESOLUTION|>--- conflicted
+++ resolved
@@ -6,7 +6,6 @@
   Paper,
   Switch,
   Textarea,
-  TextInput,
   Tooltip,
 } from '@mantine/core';
 import { DatePickerInput, TimeInput } from '@mantine/dates';
@@ -63,7 +62,7 @@
   sectionId,
   setIsEditing,
 }: {
-  setAddState: Function;
+  setAddState: () => void;
   item?: ILessonMCQ;
   isEditing?: boolean;
   sectionId: string;
@@ -79,20 +78,12 @@
   );
 
   const startDateTime = item?.questionSet?.startTime
-<<<<<<< HEAD
-    ? moment(item?.questionSet?.startTime + 'z')
-=======
-      ? moment(item?.questionSet?.startTime + "Z")
->>>>>>> a0f8b5cb
+    ? moment(item?.questionSet?.startTime + 'Z')
         .local()
         .toDate()
     : new Date();
   const endDateTime = item?.questionSet?.endTime
-<<<<<<< HEAD
-    ? moment(item?.questionSet?.endTime + 'z')
-=======
-    ? moment(item?.questionSet?.endTime + "Z")
->>>>>>> a0f8b5cb
+    ? moment(item?.questionSet?.endTime + 'Z')
         .local()
         .toDate()
     : new Date();
@@ -118,8 +109,6 @@
   const strippedFormValue = (value: Partial<typeof form.values>) => {
     const val = { ...value };
     delete val.isMandatory;
-    // @ts-ignore
-    delete val.isRequired;
     const startTime =
       val.startDate && val.startTime
         ? getDateTime(val.startDate, val.startTime)
@@ -315,7 +304,7 @@
           {!isEditing && (
             <Button
               onClick={() => {
-                setAddState('');
+                setAddState();
               }}
               variant="outline"
             >
