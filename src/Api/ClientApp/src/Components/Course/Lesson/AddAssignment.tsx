import {
  Button,
  Grid,
  Group,
  Modal,
  NumberInput,
  Paper,
  Switch,
  Textarea,
  TextInput,
} from "@mantine/core";
import { useForm, yupResolver } from "@mantine/form";
import { showNotification } from "@mantine/notifications";
import { LessonType } from "@utils/enums";
import {
  useCreateLesson,
  useUpdateLesson,
} from "@utils/services/courseService";
import { ILessonAssignment } from "@utils/services/types";
import React, { useState } from "react";
import { useParams } from "react-router-dom";
import CreateAssignment from "@pages/assignment/create";
import errorType from "@utils/services/axiosError";
import * as Yup from "yup";
import { DatePicker, TimeInput } from "@mantine/dates";
import { IconCalendar } from "@tabler/icons";
import { getDateTime } from "@utils/getDateTime";
import moment from "moment";

const strippedFormValue = (value: any) => {
  const val = { ...value };
  delete val.isMandatory;
  delete val.isRequired;
  const startTime = getDateTime(val.startDate, val.startTime);
  const endTime = getDateTime(val.endDate, val.endTime);
  val.startTime = startTime.utcDateTime;
  val.endTime = endTime.utcDateTime;
  delete val.startDate;
  delete val.endDate;

  return val;
};

const schema = Yup.object().shape({
  name: Yup.string().required("Assignment's Title is required."),
  description: Yup.string().required("Assignment's Description is required."),
});

interface SubmitType {
  name: string;
  description: string;
  isMandatory?: boolean;
  eventStartDate?: Date;
  eventEndDate?: Date;
  startTime?: Date;
  endTime?: Date;
}

const AddAssignment = ({
  setAddState,
  item,
  isEditing,
  sectionId,
}: {
  setAddState: Function;
  item?: ILessonAssignment;
  isEditing?: boolean;
  sectionId: string;
}) => {
  const { id: slug } = useParams();
  const lesson = useCreateLesson(slug as string);
  const updateLesson = useUpdateLesson(
    // item?.courseId || "",
    // item?.id,
    slug as string
  );

  const [isMandatory, setIsMandatory] = useState<boolean>(
    item?.isMandatory ?? false
  );

  const [opened, setOpened] = useState(false);
  const [lessonId, setLessonId] = useState("");

  console.log(item);

  const startDateTime = item?.startDate
    ? moment(item?.startDate + "z")
        .local()
        .toDate()
    : new Date();

  const endDateTime = item?.endDate
    ? moment(item?.endDate + "z")
        .local()
        .toDate()
    : new Date();

  const form = useForm({
    initialValues: {
      name: item?.name ?? "",
      description: item?.description ?? "",
      isMandatory: item?.isMandatory ?? false,
      eventStartDate: startDateTime ?? new Date(),
      eventEndDate: endDateTime ?? new Date(),
      endTime: endDateTime ?? new Date(),
      startTime: startDateTime ?? new Date(),
    },
    validate: yupResolver(schema),
  });

  const submitForm = async (values: SubmitType) => {
<<<<<<< HEAD
    const startDate = getDateTime(
      values?.eventStartDate?.toString() ?? "",
      values?.startTime?.toString() ?? ""
    );
    const endDate = getDateTime(
      values?.eventEndDate?.toString() ?? "",
      values?.endTime?.toString() ?? ""
    );
=======
    const startDate =
      values?.eventStartDate &&
      getDateTime(
        values?.eventStartDate?.toString() ?? "",
        values?.startTime?.toString() ?? ""
      );
    const endDate =
      values?.eventEndDate &&
      getDateTime(
        values?.eventEndDate?.toString() ?? "",
        values?.endTime?.toString() ?? ""
      );
>>>>>>> a8cec920
    try {
      let assignmentData = {
        courseId: slug,
        sectionIdentity: sectionId,
        type: LessonType.Assignment,
        ...values,
<<<<<<< HEAD
        startDate: startDate.utcDateTime,
        endDate: endDate.utcDateTime,
=======
        startDate: startDate && startDate.utcDateTime,
        endDate: endDate && endDate.utcDateTime,
>>>>>>> a8cec920
        isMandatory,
      };
      if (!isEditing) {
        const response: any = await lesson.mutateAsync(
          assignmentData as ILessonAssignment
        );
        setLessonId(response?.data?.id);
        form.reset();
        setOpened(true);
      } else {
        await updateLesson.mutateAsync({
          ...assignmentData,
          lessonIdentity: item?.id,
        } as ILessonAssignment);
      }
      showNotification({
        title: "Success",
        message: `Assignment ${isEditing ? "Edited" : "Added"} successfully!`,
      });
    } catch (error: any) {
      const err = errorType(error);

      showNotification({
        title: "Error!",
        message: err,
        color: "red",
      });
    }
  };

  return (
    <React.Fragment>
      <Modal
        overflow="inside"
        opened={opened}
        // exitTransitionDuration={100}
        transition="slide-up"
        onClose={() => {
          setOpened(false);
          setAddState("");
        }}
        size="100%"
        style={{
          height: "100%",
        }}
        styles={{
          modal: {
            height: "100%",
            paddingBottom: 0,
          },
          inner: {
            paddingLeft: 0,
            paddingRight: 0,
            paddingBottom: 0,
            paddingTop: "100px",
            height: "100%",
          },
        }}
      >
        <CreateAssignment lessonId={lessonId} />
      </Modal>

      <form onSubmit={form.onSubmit(submitForm)}>
        <Paper withBorder p="md">
          <Grid align={"center"} justify="space-around">
            <Grid.Col span={12} lg={8}>
              <TextInput
                label="Assignment Title"
                placeholder="Assignment's Title"
                withAsterisk
                {...form.getInputProps("name")}
              />
            </Grid.Col>
            <Grid.Col span={4}>
              <Switch
                label="Is Mandatory"
                {...form.getInputProps("isMandatory")}
                checked={isMandatory}
                onChange={() => {
                  setIsMandatory(() => !isMandatory);
                  form.setFieldValue("isMandatory", !isMandatory);
                }}
              />
            </Grid.Col>

            <Grid.Col span={6}>
              <DatePicker
                w={"100%"}
                placeholder="Pick Starting Date"
                label="Start date"
                icon={<IconCalendar size={16} />}
                minDate={moment(new Date()).toDate()}
                {...form.getInputProps("eventStartDate")}
              />
            </Grid.Col>
            <Grid.Col span={6}>
              <TimeInput
                label="Start Time"
                format="12"
                clearable
                {...form.getInputProps("startTime")}
              />
            </Grid.Col>

            <Grid.Col span={6}>
              <DatePicker
                w={"100%"}
                placeholder="Pick Ending Date"
                label="End date"
                minDate={form.values.eventStartDate}
                icon={<IconCalendar size={16} />}
                {...form.getInputProps("eventEndDate")}
              />
            </Grid.Col>
            <Grid.Col span={6}>
              <TimeInput
                label="End Time"
                format="12"
                clearable
                {...form.getInputProps("endTime")}
              />
            </Grid.Col>
            <Grid.Col>
              <Textarea
                placeholder="Assignment's Description"
                label="Assignment Description"
                mb={10}
                withAsterisk
                {...form.getInputProps("description")}
              />
            </Grid.Col>
          </Grid>
          <Group position="left" mt="md">
            <Button
              type="submit"
              loading={lesson.isLoading || updateLesson.isLoading}
            >
              Submit
            </Button>
            {!isEditing && (
              <Button
                onClick={() => {
                  setAddState("");
                }}
                variant="outline"
              >
                Close
              </Button>
            )}
            {isEditing && (
              <Button
                onClick={() => {
                  setLessonId(item?.id || "");
                  setOpened(true);
                }}
              >
                Add More Questions
              </Button>
            )}
          </Group>
        </Paper>
      </form>
    </React.Fragment>
  );
};

export default AddAssignment;<|MERGE_RESOLUTION|>--- conflicted
+++ resolved
@@ -3,7 +3,6 @@
   Grid,
   Group,
   Modal,
-  NumberInput,
   Paper,
   Switch,
   Textarea,
@@ -110,16 +109,6 @@
   });
 
   const submitForm = async (values: SubmitType) => {
-<<<<<<< HEAD
-    const startDate = getDateTime(
-      values?.eventStartDate?.toString() ?? "",
-      values?.startTime?.toString() ?? ""
-    );
-    const endDate = getDateTime(
-      values?.eventEndDate?.toString() ?? "",
-      values?.endTime?.toString() ?? ""
-    );
-=======
     const startDate =
       values?.eventStartDate &&
       getDateTime(
@@ -132,20 +121,14 @@
         values?.eventEndDate?.toString() ?? "",
         values?.endTime?.toString() ?? ""
       );
->>>>>>> a8cec920
     try {
       let assignmentData = {
         courseId: slug,
         sectionIdentity: sectionId,
         type: LessonType.Assignment,
         ...values,
-<<<<<<< HEAD
-        startDate: startDate.utcDateTime,
-        endDate: endDate.utcDateTime,
-=======
         startDate: startDate && startDate.utcDateTime,
         endDate: endDate && endDate.utcDateTime,
->>>>>>> a8cec920
         isMandatory,
       };
       if (!isEditing) {
