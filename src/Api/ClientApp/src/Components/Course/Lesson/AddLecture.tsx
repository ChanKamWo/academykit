--- conflicted
+++ resolved
@@ -23,10 +23,7 @@
 import { useParams } from "react-router-dom";
 import * as Yup from "yup";
 import { useTranslation } from "react-i18next";
-<<<<<<< HEAD
 import useFormErrorHooks from "@hooks/useFormErrorHooks";
-=======
->>>>>>> fca28570
 
 const schema = () => {
   const { t } = useTranslation();
