--- conflicted
+++ resolved
@@ -26,7 +26,7 @@
   searchParams: string;
 }) => {
   const [search, setSearch] = useState("");
-  const {t}= useTranslation();
+  const { t } = useTranslation();
 
   const { id } = useParams();
   const { mutateAsync, isLoading } = useAddGroupMember(
@@ -60,10 +60,7 @@
       ]);
     }
   }, [getNotMemberList.isSuccess]);
-<<<<<<< HEAD
-  const { t } = useTranslation();
-=======
->>>>>>> 1ba6b51d
+
   const [data, setData] = useState<{ label: string; value: string }[]>([]);
   const onSubmitForm = async (email: string[]) => {
     try {
