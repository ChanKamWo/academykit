--- conflicted
+++ resolved
@@ -13,11 +13,7 @@
   Text,
   TextInput,
 } from "@mantine/core";
-<<<<<<< HEAD
 import { DatePickerInput } from "@mantine/dates";
-=======
-// import { DateRangePicker } from "@mantine/dates";
->>>>>>> ac42afad
 import { createFormContext, yupResolver } from "@mantine/form";
 import { useToggle } from "@mantine/hooks";
 import { showNotification } from "@mantine/notifications";
@@ -147,11 +143,7 @@
                 name="duration"
                 {...form.getInputProps("duration")}
               />
-<<<<<<< HEAD
               <DatePickerInput
-=======
-              {/* <DateRangePicker
->>>>>>> ac42afad
                 required
                 valueFormat="MMM DD, YYYY"
                 label={t("start_end_date")}
@@ -160,7 +152,7 @@
                 value={value}
                 //@ts-ignore
                 onChange={setValue}
-              /> */}
+              />
               <TextInput
                 label={t("location")}
                 placeholder={t("Location of Training") as string}
