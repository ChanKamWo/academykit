import TextEditor from "@components/Ui/TextEditor";
import ThumbnailEditor from "@components/Ui/ThumbnailEditor";
import {
  Box,
  Button,
  createStyles,
  Group,
  Loader,
  MultiSelect,
  Select,
  Text,
  TextInput,
} from "@mantine/core";
import { createFormContext, yupResolver } from "@mantine/form";
import { showNotification } from "@mantine/notifications";
import queryStringGenerator from "@utils/queryStringGenerator";
import RoutePath from "@utils/routeConstants";
import errorType from "@utils/services/axiosError";
import {
  useCourseDescription,
  useUpdateCourse,
} from "@utils/services/courseService";
import { useGroups } from "@utils/services/groupService";
import { useLevels } from "@utils/services/levelService";
import { useAddTag, useTags } from "@utils/services/tagService";
import { useEffect, useState } from "react";
import { useNavigate, useParams } from "react-router-dom";
import * as Yup from "yup";

const useStyle = createStyles((theme, _params, getRef) => ({
  group: {
    [theme.fn.smallerThan(theme.breakpoints.md)]: {
      flexDirection: "column",
      alignItems: "start",
      justifyContent: "stretch",

      "& > div": {
        margin: 0,
        width: "100%",
        maxWidth: "500px",
      },
    },
  },
}));

interface FormValues {
  thumbnail: string;
  title: string;
  level: any;
  groups: string;
  description: string;
  tags: string[];
}

const schema = Yup.object().shape({
  title: Yup.string().required("Course Title is required."),
  level: Yup.string().required("Level is required."),
  groups: Yup.string().required("Group is required."),
});

export const [FormProvider, useFormContext, useForm] =
  createFormContext<FormValues>();
const EditCourse = () => {
  const { classes } = useStyle();
  const form = useForm({
    initialValues: {
      thumbnail: "",
      title: "",
      level: "",
      groups: "",
      description: "",
      tags: [],
    },
    validate: yupResolver(schema),
  });

  const [searchParams, setSearchParams] = useState("");
  const [searchParamsGroup, setSearchParamsGroup] = useState("");

  const label = useLevels();
  const { mutate, data: addTagData, isSuccess } = useAddTag();

  const tags = useTags(
    queryStringGenerator({
      search: searchParams,
      size: 10000,
    })
  );

  const groups = useGroups(
    queryStringGenerator({
      search: searchParamsGroup,
      size: 10000,
    })
  );

  const slug = useParams();
  const {
    data: courseSingleData,
    isLoading,
    isSuccess: courseIsSuccess,
  } = useCourseDescription(slug.id as string);

  const [tagsList, setTagsList] = useState<{ value: string; label: string }[]>(
    []
  );

  useEffect(() => {
    if (label.isSuccess) {
      form.setFieldValue("level", courseSingleData?.levelId);
    }
  }, [label.isSuccess, courseIsSuccess]);

  useEffect(() => {
    if (groups.isSuccess) {
      form.setFieldValue("groups", courseSingleData?.groupId as string);
    }
  }, [groups.isSuccess, courseIsSuccess]);

  useEffect(() => {
    if (tags.isSuccess) {
      setTagsList(tags.data.items.map((x) => ({ label: x.name, value: x.id })));
      courseSingleData?.tags &&
        form.setFieldValue("tags", [
          ...form.values.tags,
          ...courseSingleData?.tags.map((x) => x.tagId),
        ]);
    }
  }, [tags.isSuccess, courseIsSuccess]);

  useEffect(() => {
    if (isSuccess) {
      setTagsList([
        ...tagsList,
        { label: addTagData.data.name, value: addTagData.data.id },
      ]);
    }
  }, [isSuccess]);

  useEffect(() => {
    if (courseIsSuccess) {
      form.setValues({
        thumbnail: courseSingleData.thumbnailUrl,
        title: courseSingleData.name,
        description: courseSingleData.description,
      });
    }
  }, [courseIsSuccess]);

  const updateCourse = useUpdateCourse(slug.id as string);
  const navigator = useNavigate();

  const submitHandler = async (data: FormValues) => {
    try {
      const res = await updateCourse.mutateAsync({
        description: data.description,
        groupId: data.groups,
        tagIds: data.tags,
        levelId: data.level,
        language: 1,
        name: data.title.trim().split(/ +/).join(" "),
        thumbnailUrl: data.thumbnail,
      });
      navigator(RoutePath.manageCourse.lessons(slug.id).route);
<<<<<<< HEAD

=======
>>>>>>> 34f5c599
      showNotification({
        title: "Success",
        message: "Training Updated successfully",
      });
    } catch (err) {
      const error = errorType(err);
      showNotification({
        message: error,
        color: "red",
      });
    }
  };

  return (
    <div>
      <FormProvider form={form}>
        <form onSubmit={form.onSubmit(submitHandler)}>
          <Box mt={20}>
            <ThumbnailEditor
              formContext={useFormContext}
              currentThumbnail={courseSingleData?.thumbnailUrl}
              label="thumbnail"
            />
            <Group mt={10} grow>
              <TextInput
                placeholder="Course Title"
                label="Title"
                withAsterisk
                {...form.getInputProps("title")}
                size="lg"
              />
            </Group>

            <Group grow mt={20}>
              {tags.isSuccess ? (
                <MultiSelect
                  searchable
                  labelProps="name"
                  creatable
                  sx={{ maxWidth: "500px" }}
                  data={tagsList}
                  {...form.getInputProps("tags")}
                  getCreateLabel={(query) => `+ Create ${query}`}
                  onCreate={(query) => {
                    mutate(query);
                  }}
                  size={"lg"}
                  label="Tags"
                  placeholder="Please select Tags."
                />
              ) : (
                <Loader />
              )}
              {label.isSuccess ? (
                <Select
                  withAsterisk
                  size="lg"
                  label="Level"
                  placeholder="Please select Level."
                  {...form.getInputProps("level")}
                  data={label.data.map((x) => ({ value: x.id, label: x.name }))}
                ></Select>
              ) : (
                <Loader />
              )}
            </Group>
            {!groups.isLoading ? (
              <Select
                mt={20}
                searchable
                withAsterisk
                labelProps="name"
                sx={{ maxWidth: "500px" }}
                data={
                  groups.data &&
                  groups.data.data.items.map((x) => ({
                    label: x.name,
                    value: x.id,
                  }))
                }
                {...form.getInputProps("groups")}
                size={"lg"}
                label="Group"
                placeholder="Please select Group."
              />
            ) : (
              <Loader />
            )}
            <Box mt={20}>
              <Text>Description</Text>
              <TextEditor formContext={useFormContext} />
            </Box>
            <Box mt={20}>
              <Button size="lg" type="submit" loading={updateCourse.isLoading}>
                Submit
              </Button>
            </Box>
          </Box>
        </form>
      </FormProvider>
    </div>
  );
};

export default EditCourse;<|MERGE_RESOLUTION|>--- conflicted
+++ resolved
@@ -162,10 +162,6 @@
         thumbnailUrl: data.thumbnail,
       });
       navigator(RoutePath.manageCourse.lessons(slug.id).route);
-<<<<<<< HEAD
-
-=======
->>>>>>> 34f5c599
       showNotification({
         title: "Success",
         message: "Training Updated successfully",
