--- conflicted
+++ resolved
@@ -75,17 +75,10 @@
 
       form.setValues({
         title: data.data.title,
-<<<<<<< HEAD
-        eventEndDate: moment(data.data.eventEndDate + 'z')
+        eventEndDate: moment(data.data.eventEndDate + 'Z')
           .local()
           .toDate(),
-        eventStartDate: moment(data.data.eventStartDate + 'z')
-=======
-        eventEndDate: moment(data.data.eventEndDate + "Z")
-          .local()
-          .toDate(),
-        eventStartDate: moment(data.data.eventStartDate + "Z")
->>>>>>> a0f8b5cb
+        eventStartDate: moment(data.data.eventStartDate + 'Z')
           .local()
           .toDate(),
       });
