--- conflicted
+++ resolved
@@ -850,7 +850,6 @@
     }
   },
   "your_short_description": "Your short description",
-<<<<<<< HEAD
   "course_description": "Description of Course",
   "Drag & Drop your files or Browse": "Drag & Drop your files or Browse",
   "Field contains invalid files": "Field contains invalid files",
@@ -873,8 +872,4 @@
   "Process": "Process",
   "Delete_group_withMember": "You are trying to delete a group having members. Are you sure to delete it?",
   "Email sent successfully!": "Email sent successfully!"
-}
-=======
-  "course_description": "Please Enter Training Description"
-}
->>>>>>> b367c6f9
+}