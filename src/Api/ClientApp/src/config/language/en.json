--- conflicted
+++ resolved
@@ -816,9 +816,7 @@
   "zoom": "Zoom",
   "edit_user_detail": "Edit User Details",
   "resend_email": "Resend Email",
-<<<<<<< HEAD
   "logs": "Server Log",
-=======
 
   "settings_screen": {
     "file_storage": {
@@ -837,7 +835,6 @@
       "AWS_VideoBucket": "Video Bucket"
     }
   },
->>>>>>> ea25bd69
   "your_short_description": "Your short description",
   "course_description": "Description of Course"
 }
