<?xml version="1.0" encoding="utf-8"?>
<root>
  <!-- 
    Microsoft ResX Schema 
    
    Version 2.0
    
    The primary goals of this format is to allow a simple XML format 
    that is mostly human readable. The generation and parsing of the 
    various data types are done through the TypeConverter classes 
    associated with the data types.
    
    Example:
    
    ... ado.net/XML headers & schema ...
    <resheader name="resmimetype">text/microsoft-resx</resheader>
    <resheader name="version">2.0</resheader>
    <resheader name="reader">System.Resources.ResXResourceReader, System.Windows.Forms, ...</resheader>
    <resheader name="writer">System.Resources.ResXResourceWriter, System.Windows.Forms, ...</resheader>
    <data name="Name1"><value>this is my long string</value><comment>this is a comment</comment></data>
    <data name="Color1" type="System.Drawing.Color, System.Drawing">Blue</data>
    <data name="Bitmap1" mimetype="application/x-microsoft.net.object.binary.base64">
        <value>[base64 mime encoded serialized .NET Framework object]</value>
    </data>
    <data name="Icon1" type="System.Drawing.Icon, System.Drawing" mimetype="application/x-microsoft.net.object.bytearray.base64">
        <value>[base64 mime encoded string representing a byte array form of the .NET Framework object]</value>
        <comment>This is a comment</comment>
    </data>
                
    There are any number of "resheader" rows that contain simple 
    name/value pairs.
    
    Each data row contains a name, and value. The row also contains a 
    type or mimetype. Type corresponds to a .NET class that support 
    text/value conversion through the TypeConverter architecture. 
    Classes that don't support this are serialized and stored with the 
    mimetype set.
    
    The mimetype is used for serialized objects, and tells the 
    ResXResourceReader how to depersist the object. This is currently not 
    extensible. For a given mimetype the value must be set accordingly:
    
    Note - application/x-microsoft.net.object.binary.base64 is the format 
    that the ResXResourceWriter will generate, however the reader can 
    read any of the formats listed below.
    
    mimetype: application/x-microsoft.net.object.binary.base64
    value   : The object must be serialized with 
            : System.Runtime.Serialization.Formatters.Binary.BinaryFormatter
            : and then encoded with base64 encoding.
    
    mimetype: application/x-microsoft.net.object.soap.base64
    value   : The object must be serialized with 
            : System.Runtime.Serialization.Formatters.Soap.SoapFormatter
            : and then encoded with base64 encoding.

    mimetype: application/x-microsoft.net.object.bytearray.base64
    value   : The object must be serialized into a byte array 
            : using a System.ComponentModel.TypeConverter
            : and then encoded with base64 encoding.
    -->
  <xsd:schema id="root" xmlns="" xmlns:xsd="http://www.w3.org/2001/XMLSchema" xmlns:msdata="urn:schemas-microsoft-com:xml-msdata">
    <xsd:import namespace="http://www.w3.org/XML/1998/namespace" />
    <xsd:element name="root" msdata:IsDataSet="true">
      <xsd:complexType>
        <xsd:choice maxOccurs="unbounded">
          <xsd:element name="metadata">
            <xsd:complexType>
              <xsd:sequence>
                <xsd:element name="value" type="xsd:string" minOccurs="0" />
              </xsd:sequence>
              <xsd:attribute name="name" use="required" type="xsd:string" />
              <xsd:attribute name="type" type="xsd:string" />
              <xsd:attribute name="mimetype" type="xsd:string" />
              <xsd:attribute ref="xml:space" />
            </xsd:complexType>
          </xsd:element>
          <xsd:element name="assembly">
            <xsd:complexType>
              <xsd:attribute name="alias" type="xsd:string" />
              <xsd:attribute name="name" type="xsd:string" />
            </xsd:complexType>
          </xsd:element>
          <xsd:element name="data">
            <xsd:complexType>
              <xsd:sequence>
                <xsd:element name="value" type="xsd:string" minOccurs="0" msdata:Ordinal="1" />
                <xsd:element name="comment" type="xsd:string" minOccurs="0" msdata:Ordinal="2" />
              </xsd:sequence>
              <xsd:attribute name="name" type="xsd:string" use="required" msdata:Ordinal="1" />
              <xsd:attribute name="type" type="xsd:string" msdata:Ordinal="3" />
              <xsd:attribute name="mimetype" type="xsd:string" msdata:Ordinal="4" />
              <xsd:attribute ref="xml:space" />
            </xsd:complexType>
          </xsd:element>
          <xsd:element name="resheader">
            <xsd:complexType>
              <xsd:sequence>
                <xsd:element name="value" type="xsd:string" minOccurs="0" msdata:Ordinal="1" />
              </xsd:sequence>
              <xsd:attribute name="name" type="xsd:string" use="required" />
            </xsd:complexType>
          </xsd:element>
        </xsd:choice>
      </xsd:complexType>
    </xsd:element>
  </xsd:schema>
  <resheader name="resmimetype">
    <value>text/microsoft-resx</value>
  </resheader>
  <resheader name="version">
    <value>2.0</value>
  </resheader>
  <resheader name="reader">
    <value>System.Resources.ResXResourceReader, System.Windows.Forms, Version=4.0.0.0, Culture=neutral, PublicKeyToken=b77a5c561934e089</value>
  </resheader>
  <resheader name="writer">
    <value>System.Resources.ResXResourceWriter, System.Windows.Forms, Version=4.0.0.0, Culture=neutral, PublicKeyToken=b77a5c561934e089</value>
  </resheader>
  <data name="TrainingRemoved" xml:space="preserve">
    <value>トレーニングは正常に削除されました。</value>
  </data>
  <data name="TokenRequired" xml:space="preserve">
    <value> トークンが必要です。</value>
  </data>
  <data name="TokenNotMatched" xml:space="preserve">
    <value> トークンが一致しません。</value>
  </data>
  <data name="LogoutSuccess" xml:space="preserve">
    <value> ログアウトに成功しました。</value>
  </data>
  <data name="UserNotFound" xml:space="preserve">
    <value> ユーザーが見つかりません。</value>
  </data>
  <data name="ForgetPasswordExecuted" xml:space="preserve">
    <value> パスワードを忘れた場合は正常に実行されました。</value>
  </data>
  <data name="PasswordResetTokenMatched" xml:space="preserve">
    <value> パスワード リセット トークンが正常に一致しました。</value>
  </data>
  <data name="TokenExpired" xml:space="preserve">
    <value> トークンの有効期限が切れました。</value>
  </data>
  <data name="PasswordResetSuccess" xml:space="preserve">
    <value> パスワードが正常にリセットされました。</value>
  </data>
  <data name="PasswordChanged" xml:space="preserve">
    <value> パスワードは正常に変更されました。</value>
  </data>
  <data name="AccountNotRegistered" xml:space="preserve">
    <value> アカウントが登録されていません。</value>
  </data>
  <data name="AccountNotActive" xml:space="preserve">
    <value> 非アクティブなユーザー アカウント。</value>
  </data>
  <data name="IncorrectCredentials" xml:space="preserve">
    <value>ユーザー認証情報が正しくありません。</value>
  </data>
  <data name="TokenNotFound" xml:space="preserve">
    <value>トークンが見つかりません。</value>
  </data>
  <data name="TokenNotActive" xml:space="preserve">
    <value> トークンがアクティブではありません。</value>
  </data>
  <data name="CSVFileExtension" xml:space="preserve">
    <value> ファイルの拡張子はcsv形式にしてください。</value>
  </data>
  <data name="AlreadyRegistered" xml:space="preserve">
    <value>はすでに登録されています。</value>
  </data>
  <data name="ResetTokenNotMatched" xml:space="preserve">
    <value> リセットトークンが一致しません。</value>
  </data>
  <data name="ResetTokenExpired" xml:space="preserve">
    <value> リセットトークンの有効期限が切れました。</value>
  </data>
  <data name="CurrentPasswordNotMatched" xml:space="preserve">
    <value> 現在のパスワードが一致しません。</value>
  </data>
  <data name="PasswordNotMatched" xml:space="preserve">
    <value>パスワードが一致しません。</value>
  </data>
  <data name="DuplicateEmailFound" xml:space="preserve">
    <value> 重複したメールが見つかりました</value>
  </data>
  <data name="TrainingNotFound" xml:space="preserve">
    <value>トレーニングが見つかりません</value>
  </data>
  <data name="AssignmentRemoved" xml:space="preserve">
    <value>割り当ては正常に削除されました</value>
  </data>
  <data name="AssignmentSubmitted" xml:space="preserve">
    <value>課題は正常に提出されました</value>
  </data>
  <data name="CommentRemoved" xml:space="preserve">
    <value>コメントは正常に削除されました</value>
  </data>
  <data name="CommentReplyRemoved" xml:space="preserve">
    <value>コメント返信は正常に削除されました</value>
  </data>
  <data name="DepartmentRemoved" xml:space="preserve">
    <value>部門が正常に削除されました</value>
  </data>
  <data name="EmailChanged" xml:space="preserve">
    <value>メールアドレスが正常に変更されました</value>
  </data>
  <data name="FeedbackRemoved" xml:space="preserve">
    <value>フィードバックは正常に削除されました</value>
  </data>
  <data name="FeedbackSubmitted" xml:space="preserve">
    <value>フィードバックは正常に送信されました</value>
  </data>
  <data name="GroupRemoved" xml:space="preserve">
    <value>グループは正常に削除されました</value>
  </data>
  <data name="LessonRemoved" xml:space="preserve">
    <value>レッスンは正常に削除されました</value>
  </data>
  <data name="LessonReorder" xml:space="preserve">
    <value>レッスンの再注文が正常に完了しました</value>
  </data>
  <data name="MemberRemoved" xml:space="preserve">
    <value>メンバーが正常に削除されました</value>
  </data>
  <data name="MemberStatus" xml:space="preserve">
    <value>メンバーステータスが正常に変更されました</value>
  </data>
  <data name="QuestionpoolRemoved" xml:space="preserve">
    <value>質問プールは正常に削除されました</value>
  </data>
  <data name="QuestionpoolTeacherRemoved" xml:space="preserve">
    <value>質問プールの教師が正常に削除されました</value>
  </data>
  <data name="QuestionRemoved" xml:space="preserve">
    <value>質問は正常に削除されました</value>
  </data>
  <data name="QuestionSetAnswer" xml:space="preserve">
    <value>質問セットの回答が正常に送信されました</value>
  </data>
  <data name="SectionRemoved" xml:space="preserve">
    <value>セクションが正常に削除されました</value>
  </data>
  <data name="SectionReorder" xml:space="preserve">
    <value>セクションの並べ替えが正常に完了しました</value>
  </data>
  <data name="SignatureRemoved" xml:space="preserve">
    <value>署名は正常に削除されました</value>
  </data>
  <data name="TrainingStatus" xml:space="preserve">
    <value>トレーニングステータスが正常に変更されました</value>
  </data>
  <data name="TrainingTrainer" xml:space="preserve">
    <value>トレーニング トレーナーが正常に削除されました</value>
  </data>
  <data name="TrainingUpdated" xml:space="preserve">
    <value>トレーニングが正常に更新されました</value>
  </data>
  <data name="UserEnrolled" xml:space="preserve">
    <value>ユーザーはトレーニングに正常に登録されました</value>
  </data>
  <data name="WatchHistory" xml:space="preserve">
    <value>視聴履歴が正常に更新されました</value>
  </data>
  <data name="ZoomLicense" xml:space="preserve">
    <value>ズームライセンスが正常に削除されました</value>
  </data>
<<<<<<< HEAD
  <data name="AssignmentSubmission" xml:space="preserve">
    <value>課題には課題の提出が含まれます。したがって、削除することはできません</value>
  </data>
  <data name="CannotAccess" xml:space="preserve">
    <value>を超えることはできません</value>
  </data>
  <data name="CertificateNotFound" xml:space="preserve">
    <value>証明書が見つかりません</value>
  </data>
  <data name="CertificateNotVerified" xml:space="preserve">
    <value>証明書が検証されていません</value>
  </data>
  <data name="CommentNotFound" xml:space="preserve">
    <value>コメントが見つかりません</value>
  </data>
  <data name="CommentReplyNotFound" xml:space="preserve">
    <value>コメント返信が見つかりません</value>
  </data>
  <data name="FeedBackCannotReSubmit" xml:space="preserve">
    <value>フィードバックは再送信できません</value>
  </data>
  <data name="FeedBackReportNotFound" xml:space="preserve">
    <value>フィードバックレポートが見つかりません</value>
  </data>
  <data name="FilePresignedUrlError" xml:space="preserve">
    <value>ファイル署名付き URL の取得中にエラーが発生しました</value>
  </data>
  <data name="GroupNotFound" xml:space="preserve">
    <value>グループが見つかりません</value>
  </data>
  <data name="LessonNotFound" xml:space="preserve">
    <value>レッスンが見つかりませんでした</value>
  </data>
  <data name="LessonNotpublished" xml:space="preserve">
    <value>レッスンは公開されていません</value>
  </data>
  <data name="QuestionpoolModifynotallowed" xml:space="preserve">
    <value>この質問プールを変更することはできません</value>
  </data>
  <data name="RecordingFileinS3BucketSave" xml:space="preserve">
    <value>録画ファイルを s3 バケットに保存しようとしたときにエラーが発生しました</value>
  </data>
  <data name="RemoveReplyBeforeComment" xml:space="preserve">
    <value>コメントを削除する前に返信を削除してください</value>
  </data>
  <data name="S3BucketSave" xml:space="preserve">
    <value>s3 バケットにファイルを保存しようとしたときにエラーが発生しました</value>
  </data>
  <data name="S3PreSigned" xml:space="preserve">
    <value>s3 署名済みファイルの URL を取得しようとしたときにエラーが発生しました</value>
  </data>
  <data name="SameUserRemoved" xml:space="preserve">
    <value>同じユーザーを削除することはできません</value>
  </data>
  <data name="StudentListFetchError" xml:space="preserve">
    <value>フィードバックを送信した学生リストを取得しようとしたときにエラーが発生しました</value>
  </data>
  <data name="SubmitFeedBackError" xml:space="preserve">
    <value>フィードバックを送信しようとしたときにエラーが発生しました</value>
  </data>
  <data name="TraineeAsTrainingTrainerNotAdded" xml:space="preserve">
    <value>研修生の役割を持つユーザーはトレーニング トレーナーとして追加できません</value>
  </data>
  <data name="TrainerNotAllowedDepartmentUser" xml:space="preserve">
    <value>研修生は部門のユーザーと会うことはできません</value>
  </data>
  <data name="Trainingaccessnotallowed" xml:space="preserve">
    <value>このトレーニングへのアクセスは許可されていません</value>
  </data>
  <data name="TrainingAuthorAdded" xml:space="preserve">
    <value>トレーニング作成者を追加できません</value>
  </data>
  <data name="TrainingAuthorRemoved" xml:space="preserve">
    <value>トレーニング作成者は削除できません</value>
  </data>
  <data name="TrainingCompletePercentage" xml:space="preserve">
    <value>トレーニング完了率を計算中にエラーが発生しました</value>
  </data>
  <data name="TrainingModifynotallowed" xml:space="preserve">
    <value>このトレーニングを変更することはできません</value>
  </data>
  <data name="TrainingTrainerCannotSubmitFeedback" xml:space="preserve">
    <value>トレーニング トレーナーはフィードバックを送信できません</value>
  </data>
  <data name="UnauthorizedUser" xml:space="preserve">
    <value>不正なユーザー</value>
  </data>
  <data name="UnauthorizedUserAddedTrainer" xml:space="preserve">
    <value>グループコースにトレーナーとして追加する権限のないユーザー</value>
  </data>
  <data name="UnauthorizedUserDeleteComment" xml:space="preserve">
    <value>権限のないユーザーがコメントを削除できます</value>
  </data>
  <data name="UnauthorizedUserEditComment" xml:space="preserve">
    <value>権限のないユーザーがコメントを編集できます</value>
  </data>
  <data name="UpdateFeedBackError" xml:space="preserve">
    <value>フィードバックを更新しようとしたときにエラーが発生しました</value>
  </data>
  <data name="UploadFileinServerError" xml:space="preserve">
    <value>ファイルをサーバーにアップロードしようとしたときにエラーが発生しました</value>
  </data>
  <data name="UserFoundasTrainingTrainer" xml:space="preserve">
    <value>ユーザーはすでにトレーニング トレーナーとして検出されています</value>
=======
  <data name="AssignmentReviewDeleted" xml:space="preserve">
    <value>課題レビューが正常に削除されました</value>
  </data>
  <data name="AssignmentReviewed" xml:space="preserve">
    <value>課題のレビューが正常に完了しました</value>
  </data>
  <data name="AssignmentReviewUpdate" xml:space="preserve">
    <value>課題レビューが正常に更新されました</value>
  </data>
  <data name="AtleastOneQuestionRequired" xml:space="preserve">
    <value>少なくとも 1 つの質問が必要です</value>
  </data>
  <data name="CourseCompleted" xml:space="preserve">
    <value>コースが完了しました</value>
  </data>
  <data name="GeneralSettingNotFound" xml:space="preserve">
    <value>一般設定が見つかりませんでした</value>
  </data>
  <data name="GenerateZakTokenError" xml:space="preserve">
    <value>ZAK トークンを生成しようとしたときにエラーが発生しました</value>
  </data>
  <data name="OnlySameUserOrAdmin" xml:space="preserve">
    <value>同じユーザーのみがユーザーまたは管理者のみを更新できます</value>
  </data>
  <data name="QuestionPoolNotFound" xml:space="preserve">
    <value>質問プールが見つかりません</value>
  </data>
  <data name="SectionNotFound" xml:space="preserve">
    <value>セクションが見つかりません</value>
  </data>
  <data name="SMTPSettingNotFound" xml:space="preserve">
    <value>SMTP設定が見つかりませんでした</value>
  </data>
  <data name="TimeSpanAlreadyUsed" xml:space="preserve">
    <value>期間はすでに使用されています。別のインスタンスを試してください</value>
  </data>
  <data name="TraineeRoleNotAllowed" xml:space="preserve">
    <value>研修生ロールを持つユーザーは試験プール作成者として追加できません</value>
  </data>
  <data name="ZoomSettingNotFound" xml:space="preserve">
    <value>ズーム設定が見つかりませんでした</value>
>>>>>>> 60608594
  </data>
</root><|MERGE_RESOLUTION|>--- conflicted
+++ resolved
@@ -264,7 +264,6 @@
   <data name="ZoomLicense" xml:space="preserve">
     <value>ズームライセンスが正常に削除されました</value>
   </data>
-<<<<<<< HEAD
   <data name="AssignmentSubmission" xml:space="preserve">
     <value>課題には課題の提出が含まれます。したがって、削除することはできません</value>
   </data>
@@ -369,7 +368,7 @@
   </data>
   <data name="UserFoundasTrainingTrainer" xml:space="preserve">
     <value>ユーザーはすでにトレーニング トレーナーとして検出されています</value>
-=======
+  </data>
   <data name="AssignmentReviewDeleted" xml:space="preserve">
     <value>課題レビューが正常に削除されました</value>
   </data>
@@ -411,6 +410,5 @@
   </data>
   <data name="ZoomSettingNotFound" xml:space="preserve">
     <value>ズーム設定が見つかりませんでした</value>
->>>>>>> 60608594
   </data>
 </root>