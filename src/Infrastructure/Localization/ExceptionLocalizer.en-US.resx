<?xml version="1.0" encoding="utf-8"?>
<root>
  <!-- 
    Microsoft ResX Schema 
    
    Version 2.0
    
    The primary goals of this format is to allow a simple XML format 
    that is mostly human readable. The generation and parsing of the 
    various data types are done through the TypeConverter classes 
    associated with the data types.
    
    Example:
    
    ... ado.net/XML headers & schema ...
    <resheader name="resmimetype">text/microsoft-resx</resheader>
    <resheader name="version">2.0</resheader>
    <resheader name="reader">System.Resources.ResXResourceReader, System.Windows.Forms, ...</resheader>
    <resheader name="writer">System.Resources.ResXResourceWriter, System.Windows.Forms, ...</resheader>
    <data name="Name1"><value>this is my long string</value><comment>this is a comment</comment></data>
    <data name="Color1" type="System.Drawing.Color, System.Drawing">Blue</data>
    <data name="Bitmap1" mimetype="application/x-microsoft.net.object.binary.base64">
        <value>[base64 mime encoded serialized .NET Framework object]</value>
    </data>
    <data name="Icon1" type="System.Drawing.Icon, System.Drawing" mimetype="application/x-microsoft.net.object.bytearray.base64">
        <value>[base64 mime encoded string representing a byte array form of the .NET Framework object]</value>
        <comment>This is a comment</comment>
    </data>
                
    There are any number of "resheader" rows that contain simple 
    name/value pairs.
    
    Each data row contains a name, and value. The row also contains a 
    type or mimetype. Type corresponds to a .NET class that support 
    text/value conversion through the TypeConverter architecture. 
    Classes that don't support this are serialized and stored with the 
    mimetype set.
    
    The mimetype is used for serialized objects, and tells the 
    ResXResourceReader how to depersist the object. This is currently not 
    extensible. For a given mimetype the value must be set accordingly:
    
    Note - application/x-microsoft.net.object.binary.base64 is the format 
    that the ResXResourceWriter will generate, however the reader can 
    read any of the formats listed below.
    
    mimetype: application/x-microsoft.net.object.binary.base64
    value   : The object must be serialized with 
            : System.Runtime.Serialization.Formatters.Binary.BinaryFormatter
            : and then encoded with base64 encoding.
    
    mimetype: application/x-microsoft.net.object.soap.base64
    value   : The object must be serialized with 
            : System.Runtime.Serialization.Formatters.Soap.SoapFormatter
            : and then encoded with base64 encoding.

    mimetype: application/x-microsoft.net.object.bytearray.base64
    value   : The object must be serialized into a byte array 
            : using a System.ComponentModel.TypeConverter
            : and then encoded with base64 encoding.
    -->
  <xsd:schema id="root" xmlns="" xmlns:xsd="http://www.w3.org/2001/XMLSchema" xmlns:msdata="urn:schemas-microsoft-com:xml-msdata">
    <xsd:import namespace="http://www.w3.org/XML/1998/namespace" />
    <xsd:element name="root" msdata:IsDataSet="true">
      <xsd:complexType>
        <xsd:choice maxOccurs="unbounded">
          <xsd:element name="metadata">
            <xsd:complexType>
              <xsd:sequence>
                <xsd:element name="value" type="xsd:string" minOccurs="0" />
              </xsd:sequence>
              <xsd:attribute name="name" use="required" type="xsd:string" />
              <xsd:attribute name="type" type="xsd:string" />
              <xsd:attribute name="mimetype" type="xsd:string" />
              <xsd:attribute ref="xml:space" />
            </xsd:complexType>
          </xsd:element>
          <xsd:element name="assembly">
            <xsd:complexType>
              <xsd:attribute name="alias" type="xsd:string" />
              <xsd:attribute name="name" type="xsd:string" />
            </xsd:complexType>
          </xsd:element>
          <xsd:element name="data">
            <xsd:complexType>
              <xsd:sequence>
                <xsd:element name="value" type="xsd:string" minOccurs="0" msdata:Ordinal="1" />
                <xsd:element name="comment" type="xsd:string" minOccurs="0" msdata:Ordinal="2" />
              </xsd:sequence>
              <xsd:attribute name="name" type="xsd:string" use="required" msdata:Ordinal="1" />
              <xsd:attribute name="type" type="xsd:string" msdata:Ordinal="3" />
              <xsd:attribute name="mimetype" type="xsd:string" msdata:Ordinal="4" />
              <xsd:attribute ref="xml:space" />
            </xsd:complexType>
          </xsd:element>
          <xsd:element name="resheader">
            <xsd:complexType>
              <xsd:sequence>
                <xsd:element name="value" type="xsd:string" minOccurs="0" msdata:Ordinal="1" />
              </xsd:sequence>
              <xsd:attribute name="name" type="xsd:string" use="required" />
            </xsd:complexType>
          </xsd:element>
        </xsd:choice>
      </xsd:complexType>
    </xsd:element>
  </xsd:schema>
  <resheader name="resmimetype">
    <value>text/microsoft-resx</value>
  </resheader>
  <resheader name="version">
    <value>2.0</value>
  </resheader>
  <resheader name="reader">
    <value>System.Resources.ResXResourceReader, System.Windows.Forms, Version=4.0.0.0, Culture=neutral, PublicKeyToken=b77a5c561934e089</value>
  </resheader>
  <resheader name="writer">
    <value>System.Resources.ResXResourceWriter, System.Windows.Forms, Version=4.0.0.0, Culture=neutral, PublicKeyToken=b77a5c561934e089</value>
  </resheader>
  <data name="TrainingRemoved" xml:space="preserve">
    <value>Training removed successfully.</value>
  </data>
  <data name="TokenRequired" xml:space="preserve">
    <value>Token is required.</value>
  </data>
  <data name="TokenNotMatched" xml:space="preserve">
    <value>Token not matched.</value>
  </data>
  <data name="LogoutSuccess" xml:space="preserve">
    <value>Logout successfully.</value>
  </data>
  <data name="UserNotFound" xml:space="preserve">
    <value>User not found.</value>
  </data>
  <data name="ForgetPasswordExecuted" xml:space="preserve">
    <value>Forgot password executed successfully.</value>
  </data>
  <data name="PasswordResetTokenMatched" xml:space="preserve">
    <value>Password reset token matched successfully.</value>
  </data>
  <data name="TokenExpired" xml:space="preserve">
    <value>Token expired.</value>
  </data>
  <data name="PasswordResetSuccess" xml:space="preserve">
    <value>Password reset successfully.</value>
  </data>
  <data name="PasswordChanged" xml:space="preserve">
    <value>Password changed successfully.</value>
  </data>
  <data name="AccountNotRegistered" xml:space="preserve">
    <value>Account not registered.</value>
  </data>
  <data name="AccountNotActive" xml:space="preserve">
    <value>Inactive user account.</value>
  </data>
  <data name="IncorrectCredentials" xml:space="preserve">
    <value>Incorrect User Credentials.</value>
  </data>
  <data name="TokenNotFound" xml:space="preserve">
    <value> Token not found.</value>
  </data>
  <data name="TokenNotActive" xml:space="preserve">
    <value> Token Not Active.</value>
  </data>
  <data name="CSVFileExtension" xml:space="preserve">
    <value>File extension should be csv format.</value>
  </data>
  <data name="AlreadyRegistered" xml:space="preserve">
    <value>is already registered.</value>
  </data>
  <data name="ResetTokenNotMatched" xml:space="preserve">
    <value>Reset token not matched.</value>
  </data>
  <data name="ResetTokenExpired" xml:space="preserve">
    <value>Reset token expired.</value>
  </data>
  <data name="CurrentPasswordNotMatched" xml:space="preserve">
    <value>Current Password does not matched.</value>
  </data>
  <data name="PasswordNotMatched" xml:space="preserve">
    <value>Password not matched.</value>
  </data>
  <data name="DuplicateEmailFound" xml:space="preserve">
    <value>Duplicate email found.</value>
  </data>
  <data name="TrainingNotFound" xml:space="preserve">
    <value>Training not found.</value>
  </data>
  <data name="AssignmentRemoved" xml:space="preserve">
    <value>Assignment removed successfully.</value>
  </data>
  <data name="AssignmentSubmitted" xml:space="preserve">
    <value>Assignment submitted successfully.</value>
  </data>
  <data name="CommentRemoved" xml:space="preserve">
    <value>Comment removed successfully.</value>
  </data>
  <data name="CommentReplyRemoved" xml:space="preserve">
    <value>Comment reply removed successfully.</value>
  </data>
  <data name="DepartmentRemoved" xml:space="preserve">
    <value>Department removed successfully.</value>
  </data>
  <data name="EmailChanged" xml:space="preserve">
    <value>Email changed successfully.</value>
  </data>
  <data name="FeedbackRemoved" xml:space="preserve">
    <value>Feedback removed successfully.</value>
  </data>
  <data name="FeedbackSubmitted" xml:space="preserve">
    <value>Feedback submitted Successfully.</value>
  </data>
  <data name="GroupRemoved" xml:space="preserve">
    <value>Group removed successfully.</value>
  </data>
  <data name="LessonRemoved" xml:space="preserve">
    <value>Lesson removed successfully.</value>
  </data>
  <data name="LessonReorder" xml:space="preserve">
    <value>Lesson reorder successfully.</value>
  </data>
  <data name="MemberRemoved" xml:space="preserve">
    <value>Member removed successfully.</value>
  </data>
  <data name="MemberStatus" xml:space="preserve">
    <value>Member status changed successfully.</value>
  </data>
  <data name="QuestionpoolRemoved" xml:space="preserve">
    <value>QuestionPool removed successfully.</value>
  </data>
  <data name="QuestionpoolTeacherRemoved" xml:space="preserve">
    <value>Question pool teacher removed successfully.</value>
  </data>
  <data name="QuestionRemoved" xml:space="preserve">
    <value>Question removed successfully.</value>
  </data>
  <data name="QuestionSetAnswer" xml:space="preserve">
    <value>Question set answer submitted successfully.</value>
  </data>
  <data name="SectionRemoved" xml:space="preserve">
    <value>Section removed successfully.</value>
  </data>
  <data name="SectionReorder" xml:space="preserve">
    <value>Section reorder successfully.</value>
  </data>
  <data name="SignatureRemoved" xml:space="preserve">
    <value>Signature removed successfully.</value>
  </data>
  <data name="TrainingStatus" xml:space="preserve">
    <value>Training status changed successfully.</value>
  </data>
  <data name="TrainingTrainer" xml:space="preserve">
    <value>Training trainer removed successfully.</value>
  </data>
  <data name="TrainingUpdated" xml:space="preserve">
    <value>Training updated successfully.</value>
  </data>
  <data name="UserEnrolled" xml:space="preserve">
    <value>User successfully enrolled in the training.</value>
  </data>
  <data name="WatchHistory" xml:space="preserve">
    <value>Watch history updated successfully.</value>
  </data>
  <data name="ZoomLicense" xml:space="preserve">
    <value>zoomlicense removed successfully.</value>
  </data>
<<<<<<< HEAD
  <data name="AssignmentSubmission" xml:space="preserve">
    <value>Assignment contains assignment submissions. So, it cannot be deleted.</value>
  </data>
  <data name="CannotAccess" xml:space="preserve">
    <value>Cannot excess</value>
  </data>
  <data name="CertificateNotFound" xml:space="preserve">
    <value>Certificate not found.</value>
  </data>
  <data name="CertificateNotVerified" xml:space="preserve">
    <value>Certificate is not verified.</value>
  </data>
  <data name="CommentNotFound" xml:space="preserve">
    <value>Comment not found.</value>
  </data>
  <data name="CommentReplyNotFound" xml:space="preserve">
    <value>Comment reply not found.</value>
  </data>
  <data name="FeedBackCannotReSubmit" xml:space="preserve">
    <value>Feedback cannot be re-submitted.</value>
  </data>
  <data name="FeedBackReportNotFound" xml:space="preserve">
    <value>Feedback report not found.</value>
  </data>
  <data name="FilePresignedUrlError" xml:space="preserve">
    <value>An error occurred while getting file presigned url.</value>
  </data>
  <data name="GroupNotFound" xml:space="preserve">
    <value>Group not found.</value>
  </data>
  <data name="LessonNotFound" xml:space="preserve">
    <value>Lesson not found.</value>
  </data>
  <data name="LessonNotpublished" xml:space="preserve">
    <value>Lesson not published.</value>
  </data>
  <data name="QuestionpoolModifynotallowed" xml:space="preserve">
    <value>You are not allowed to modify this question pool.</value>
  </data>
  <data name="RecordingFileinS3BucketSave" xml:space="preserve">
    <value>An error occurred while trying to save recording file in s3 bucket.</value>
  </data>
  <data name="RemoveReplyBeforeComment" xml:space="preserve">
    <value>Please remove the reply before removing comment.</value>
  </data>
  <data name="S3BucketSave" xml:space="preserve">
    <value>An error occurred while trying to save file in s3 bucket.</value>
  </data>
  <data name="S3PreSigned" xml:space="preserve">
    <value>An error occurred while trying to get s3 pre-signed file url</value>
  </data>
  <data name="SameUserRemoved" xml:space="preserve">
    <value>User cannot be removed same user.</value>
  </data>
  <data name="StudentListFetchError" xml:space="preserve">
    <value>An error occurred while trying to fetch the student list who has submitted feedback.</value>
  </data>
  <data name="SubmitFeedBackError" xml:space="preserve">
    <value>An error occurred while trying to submit the feedback.</value>
  </data>
  <data name="TraineeAsTrainingTrainerNotAdded" xml:space="preserve">
    <value>User with trainee role is not allowed to add as training trainer.</value>
  </data>
  <data name="TrainerNotAllowedDepartmentUser" xml:space="preserve">
    <value>Trainee are not allowed to see department user.</value>
  </data>
  <data name="Trainingaccessnotallowed" xml:space="preserve">
    <value>You are not allowed to access this training.</value>
  </data>
  <data name="TrainingAuthorAdded" xml:space="preserve">
    <value>Training author cannot be added.</value>
  </data>
  <data name="TrainingAuthorRemoved" xml:space="preserve">
    <value>Training author cannot be removed.</value>
  </data>
  <data name="TrainingCompletePercentage" xml:space="preserve">
    <value>An error occurred while trying to calculate training completed percentage.</value>
  </data>
  <data name="TrainingModifynotallowed" xml:space="preserve">
    <value>You are not allowed to modify this training.</value>
  </data>
  <data name="TrainingTrainerCannotSubmitFeedback" xml:space="preserve">
    <value>Training trainer cannot submit the feedback.</value>
  </data>
  <data name="UnauthorizedUser" xml:space="preserve">
    <value>Unauthorized user.</value>
  </data>
  <data name="UnauthorizedUserAddedTrainer" xml:space="preserve">
    <value>Unauthorized user to added as trainer in group course</value>
  </data>
  <data name="UnauthorizedUserDeleteComment" xml:space="preserve">
    <value>Unauthorized user to delete comment.</value>
  </data>
  <data name="UnauthorizedUserEditComment" xml:space="preserve">
    <value>Unauthorized user to edit comment.</value>
  </data>
  <data name="UpdateFeedBackError" xml:space="preserve">
    <value>An error occurred while trying to update feedback.</value>
  </data>
  <data name="UploadFileinServerError" xml:space="preserve">
    <value>An error occurred while attempting to upload file to the server.</value>
  </data>
  <data name="UserFoundasTrainingTrainer" xml:space="preserve">
    <value>User is already found as training trainer.</value>
=======
  <data name="AssignmentReviewDeleted" xml:space="preserve">
    <value>Assignment review deleted successfully.</value>
  </data>
  <data name="AssignmentReviewed" xml:space="preserve">
    <value>Assignment reviewed successfully.</value>
  </data>
  <data name="AssignmentReviewUpdate" xml:space="preserve">
    <value>Assignment review update successfully.</value>
  </data>
  <data name="AtleastOneQuestionRequired" xml:space="preserve">
    <value>At least one question is required.</value>
  </data>
  <data name="CourseCompleted" xml:space="preserve">
    <value>Course is completed.</value>
  </data>
  <data name="GeneralSettingNotFound" xml:space="preserve">
    <value>General setting was not found.</value>
  </data>
  <data name="GenerateZakTokenError" xml:space="preserve">
    <value>An error occurred while attempting to generate zak token.</value>
  </data>
  <data name="OnlySameUserOrAdmin" xml:space="preserve">
    <value>Only same user is allowed to update user or by admin only.</value>
  </data>
  <data name="QuestionPoolNotFound" xml:space="preserve">
    <value>Question pool not found.</value>
  </data>
  <data name="SectionNotFound" xml:space="preserve">
    <value>Section not found.</value>
  </data>
  <data name="SMTPSettingNotFound" xml:space="preserve">
    <value>SMTP setting was not found.</value>
  </data>
  <data name="TimeSpanAlreadyUsed" xml:space="preserve">
    <value>Time span is already used, try another instance.</value>
  </data>
  <data name="TraineeRoleNotAllowed" xml:space="preserve">
    <value>User with trainee role is not allowed to add as exam pool creator.</value>
  </data>
  <data name="ZoomSettingNotFound" xml:space="preserve">
    <value>Zoom setting was not found.</value>
>>>>>>> 60608594
  </data>
</root><|MERGE_RESOLUTION|>--- conflicted
+++ resolved
@@ -264,7 +264,6 @@
   <data name="ZoomLicense" xml:space="preserve">
     <value>zoomlicense removed successfully.</value>
   </data>
-<<<<<<< HEAD
   <data name="AssignmentSubmission" xml:space="preserve">
     <value>Assignment contains assignment submissions. So, it cannot be deleted.</value>
   </data>
@@ -369,7 +368,7 @@
   </data>
   <data name="UserFoundasTrainingTrainer" xml:space="preserve">
     <value>User is already found as training trainer.</value>
-=======
+  </data>
   <data name="AssignmentReviewDeleted" xml:space="preserve">
     <value>Assignment review deleted successfully.</value>
   </data>
@@ -411,6 +410,5 @@
   </data>
   <data name="ZoomSettingNotFound" xml:space="preserve">
     <value>Zoom setting was not found.</value>
->>>>>>> 60608594
   </data>
 </root>