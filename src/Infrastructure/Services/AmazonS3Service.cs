--- conflicted
+++ resolved
@@ -31,13 +31,8 @@
                 var request = new TransferUtilityUploadRequest
                 {
                     Key = dto.Key,
-<<<<<<< HEAD
-                    ContentType ="video/mp4",
-                    FilePath = dto.FilePath
-=======
-                    //ContentType =dto.File.ContentType,
+                    ContentType =dto.File.ContentType,
                     InputStream = dto.File.OpenReadStream(),
->>>>>>> 2fc4ca2f
                 };
                 request.BucketName = dto.Type == MediaType.File ? dto.Setting?.FileBucket : dto.Setting?.VideoBucket;
                 await transferUtility.UploadAsync(request);
