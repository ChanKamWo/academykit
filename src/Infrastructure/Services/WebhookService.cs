--- conflicted
+++ resolved
@@ -118,14 +118,8 @@
                     var recordings = recordingFileDtos.OrderBy(x => x.Order).ToList();
                     foreach (var fileDto in recordings)
                     {
-<<<<<<< HEAD
                         var slug = CommonHelper.GetEntityTitleSlug<Lesson>(_unitOfWork, (slug) => q => q.Slug == slug, fileDto.Name);
                         var lesson = new Lesson{
-=======
-                        var slug = "hello";
-                        var lesson = new Lesson
-                        {
->>>>>>> a19dc042
                             Id = Guid.NewGuid(),
                             Name = fileDto.Name,
                             Type = LessonType.RecordedVideo,
@@ -152,14 +146,8 @@
                     }
                     _unitOfWork.GetRepository<Lesson>().Update(meeting.Lesson);
                     await _unitOfWork.GetRepository<Lesson>().InsertAsync(lessons).ConfigureAwait(false);
-<<<<<<< HEAD
                     await _unitOfWork.GetRepository<VideoQueue>().InsertAsync(videoQueues).ConfigureAwait(false);
                 }else{
-=======
-                }
-                else
-                {
->>>>>>> a19dc042
                     var videoFile = recordingFileDtos.FirstOrDefault();
                     meeting.Lesson.Type = LessonType.RecordedVideo;
                     meeting.Lesson.VideoUrl = videoFile.VideoUrl;
