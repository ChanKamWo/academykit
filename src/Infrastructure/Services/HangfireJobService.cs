--- conflicted
+++ resolved
@@ -231,17 +231,17 @@
                 var lesson = await _unitOfWork.GetRepository<Lesson>().GetFirstOrDefaultAsync(predicate: p => p.Id == lessonId).ConfigureAwait(false);
                 if(lesson.Type != LessonType.Video || lesson.Type != LessonType.RecordedVideo)
                 {
-                    throw new ArgumentException(_localizer.GetString("LessonTypeNotMatched"));
-                }
-                if(string.IsNullOrEmpty(lesson.VideoUrl))
-                {
-                    throw new ArgumentException(_localizer.GetString("FileNotFound"));
-                }
-                var vidoePath = await _fileServerService.GetFileLocalPathAsync(lesson.VideoUrl).ConfigureAwait(true);
-                var duration =await _videoService.GetVideoDuration(vidoePath).ConfigureAwait(true);
-                lesson.Duration = duration;
-                _unitOfWork.GetRepository<Lesson>().Update(lesson);
-                await _unitOfWork.SaveChangesAsync().ConfigureAwait(false);
+                    if (string.IsNullOrEmpty(lesson.VideoUrl))
+                    {
+                        throw new ArgumentException(_localizer.GetString("FileNotFound"));
+                    }
+                    var vidoePath = await _fileServerService.GetFileLocalPathAsync(lesson.VideoUrl).ConfigureAwait(true);
+                    var duration = await _videoService.GetVideoDuration(vidoePath).ConfigureAwait(true);
+                    lesson.Duration = duration;
+                    _unitOfWork.GetRepository<Lesson>().Update(lesson);
+                    _videoService.DeleteTempFile(vidoePath);
+                    await _unitOfWork.SaveChangesAsync().ConfigureAwait(false);
+                }
             });
         }
 
@@ -324,16 +324,11 @@
                 {
                     foreach (var member in group.GroupMembers)
                     {
-
-
                         var fullName = string.IsNullOrEmpty(member.User?.MiddleName) ? $"{member.User?.FirstName} {member.User?.LastName}" : $"{member.User?.FirstName} {member.User?.MiddleName} {member.User?.LastName}";
                         var html = $"Dear {fullName},<br><br>";
                         html += $"You have new {courseName} training available for the {group.Name} group. Please, go to {group.Name} group or " +
                                 @$"<a href ='{this._appUrl}/trainings/{courseSlug}'><u  style='color:blue;'>Click Here </u></a> to find the training there. <br>";
                         html += $"<br><br>Thank You, <br> {settings.CompanyName}";
-
-
-
                         var model = new EmailRequestDto
                         {
                             To = member.User?.Email,
@@ -379,11 +374,10 @@
 
                 foreach (var teacher in course.CourseTeachers)
                 {
-<<<<<<< HEAD
                     var fullName = string.IsNullOrEmpty(teacher.User?.MiddleName) ? $"{teacher.User?.FirstName} {teacher.User?.LastName}" : $"{teacher.User?.FirstName} {teacher.User?.MiddleName} {teacher.User?.LastName}";
                     var html = $"Dear {fullName},<br><br>";
                     html += $"Your lecture video named '{course.Name}' have been enrolled " +
-                            @$"<a href ={this._appUrl}><u  style='color:blue;'>Click Here </u></a>to add more courses ";
+                            @$"<a href ={this._appUrl}><u  style='color:blue;'>Click Here </u></a>to add more courses.";
                     html += $"<br><br>Thank You, <br> {settings.CompanyName}";
 
                     var model = new EmailRequestDto
@@ -394,13 +388,6 @@
                     };
                     await _emailService.SendMailWithHtmlBodyAsync(model).ConfigureAwait(true);
                 }
-=======
-                        var fullName = string.IsNullOrEmpty(teacher.User?.MiddleName) ? $"{teacher.User?.FirstName} {teacher.User?.LastName}" : $"{teacher.User?.FirstName} {teacher.User?.MiddleName} {teacher.User?.LastName}";
-                        var html = $"Dear {fullName},<br><br>";
-                        html += $"Your lecture video named '{course.Name}' have been enrolled " +
-                                @$"<a href ={this._appUrl}><u  style='color:blue;'>Click Here </u></a>to add more courses.";
-                        html += $"<br><br>Thank You, <br> {settings.CompanyName}";
->>>>>>> 558a1bc9
 
             }
             catch (Exception ex)
