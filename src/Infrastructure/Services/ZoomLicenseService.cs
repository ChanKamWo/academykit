--- conflicted
+++ resolved
@@ -97,9 +97,8 @@
             {
                 var zoomLicenses = await _unitOfWork.GetRepository<ZoomLicense>().GetAllAsync(
                 predicate: p => p.IsActive).ConfigureAwait(false);
-<<<<<<< HEAD
-                var startDate = zoomLicenseIdRequestModel.StartDateTime.Date;
-                var endTime = zoomLicenseIdRequestModel.StartDateTime.AddMinutes(zoomLicenseIdRequestModel.Duration);
+                var startDate = model.StartDateTime.Date;
+                var endTime = model.StartDateTime.AddMinutes(model.Duration);
                 var response = new List<ZoomLicenseResponseModel>();
                 var meetingsWithStartDate = await _unitOfWork.GetRepository<Meeting>().GetAllAsync(predicate: p => p.StartDate.Value.Date == startDate).ConfigureAwait(false);
                 if (meetingsWithStartDate.Count == 0)
@@ -114,10 +113,10 @@
                     }));
                     return response;
                 }
-                if (!string.IsNullOrEmpty(zoomLicenseIdRequestModel.LessonIdentity))
-                {
-                    var meeting = await _unitOfWork.GetRepository<Meeting>().GetFirstOrDefaultAsync(predicate: p => p.Lesson.Id.ToString() == zoomLicenseIdRequestModel.LessonIdentity
-                    || p.Lesson.Slug == zoomLicenseIdRequestModel.LessonIdentity, include: src => src.Include(x => x.Lesson)).ConfigureAwait(false);
+                if (!string.IsNullOrEmpty(model.LessonIdentity))
+                {
+                    var meeting = await _unitOfWork.GetRepository<Meeting>().GetFirstOrDefaultAsync(predicate: p => p.Lesson.Id.ToString() == model.LessonIdentity
+                    || p.Lesson.Slug == model.LessonIdentity, include: src => src.Include(x => x.Lesson)).ConfigureAwait(false);
                     if (meetingsWithStartDate.Any(x => x.Id == meeting.Id) == true)
                     {
                         meetingsWithStartDate.Add(meeting);
@@ -125,8 +124,8 @@
                 }
 
                 var hasOverlappingMeetings = meetingsWithStartDate.Where(m =>
-                (m.StartDate.HasValue && m.StartDate.Value >= zoomLicenseIdRequestModel.StartDateTime && m.StartDate.Value < endTime) ||
-                (m.StartDate.HasValue && m.StartDate.Value.AddMinutes(m.Duration) > zoomLicenseIdRequestModel.StartDateTime && m.StartDate.Value.AddMinutes(m.Duration) <= endTime)
+                (m.StartDate.HasValue && m.StartDate.Value >= model.StartDateTime && m.StartDate.Value < endTime) ||
+                (m.StartDate.HasValue && m.StartDate.Value.AddMinutes(m.Duration) > model.StartDateTime && m.StartDate.Value.AddMinutes(m.Duration) <= endTime)
                 );
                 if (hasOverlappingMeetings.ToList().Count == 0)
                 {
@@ -144,45 +143,16 @@
                 var filteredZoomLicenses = zoomLicenses.Where(z => !hasOverlappingMeetings.Any(m => m.ZoomLicenseId == z.Id));
                 filteredZoomLicenses.ForEach(x => response.Add(new ZoomLicenseResponseModel
                 {
-=======
-
-                var meetings = await _unitOfWork.GetRepository<Meeting>().GetAllAsync(
-                    predicate: p => p.StartDate.HasValue
-                       && ((model.StartDateTime > p.StartDate.Value && model.StartDateTime < p.StartDate.Value.AddSeconds(p.Duration))
-                            || (model.StartDateTime.AddSeconds(model.Duration * 60) > p.StartDate.Value && model.StartDateTime.AddSeconds(model.Duration * 60) < p.StartDate.Value.AddSeconds(p.Duration)))).ConfigureAwait(false);
-
-                var data = from zoomLicense in zoomLicenses
-                           join meeting in meetings on zoomLicense.Id equals meeting.ZoomLicenseId
-                           into zoomMeeting
-                           from m in zoomMeeting.DefaultIfEmpty()
-                           group m by zoomLicense into g
-                           select new
-                           {
-                               g.Key.Id,
-                               g.Key.HostId,
-                               g.Key.Capacity,
-                               g.Key.LicenseEmail,
-                               g.Key.IsActive,
-                               Count = g.Count()
-                           };
-
-                var response = data.Where(x => x.Count < 2).Select(x => new ZoomLicenseResponseModel
-                {
->>>>>>> fecdce5f
                     Id = x.Id,
                     HostId = x.HostId,
                     Capacity = x.Capacity,
                     LicenseEmail = x.LicenseEmail,
                     IsActive = x.IsActive,
-<<<<<<< HEAD
                 }));
                 if (response.Count == 0)
                 {
                     throw new NullReferenceException("All Liscense Id have been booked, please select another instance");
                 }
-=======
-                }).ToList();
->>>>>>> fecdce5f
                 return response;
             }
             catch (Exception ex)
@@ -192,71 +162,6 @@
         }
 
         /// <summary>
-<<<<<<< HEAD
-=======
-        /// Handels to retrive ZoomID 
-        /// </summary>
-        /// <param name="meetings">the instance of <see cref="Meeting"/></param>
-        /// <param name="startDateTime">startDate and Time of the live session</param>
-        /// <param name="duration">Duration of live session</param>
-        /// <returns></returns>
-        /// <exception cref="InvalidDataException"></exception>
-        public async Task<List<ZoomLicenseResponseModel>> LessonZoomIdGetAsync(IList<Meeting> meetings, DateTime startDateTime, int duration)
-        {
-            var zoomLicenses = await _unitOfWork.GetRepository<ZoomLicense>().GetAllAsync(
-            predicate: p => p.IsActive).ConfigureAwait(false);
-
-            var endTime = startDateTime.AddMinutes(duration);
-
-            var meetinglist = meetings.ToList();
-
-            var userMeetings = (await _unitOfWork.GetRepository<Meeting>()
-                .GetAllAsync().ConfigureAwait(false))
-                .AsEnumerable()
-                .Where(p => meetinglist.Any(m =>
-                    m.StartDate.HasValue && p.StartDate.HasValue && m.StartDate.Value.Date == p.StartDate.Value.Date))
-                .ToList();
-
-            var hasOverlappingMeetings = userMeetings.Where(m =>
-                (m.StartDate.HasValue && m.StartDate.Value >= startDateTime && m.StartDate.Value < endTime) ||
-                (m.StartDate.HasValue && m.StartDate.Value.AddMinutes(m.Duration) > startDateTime && m.StartDate.Value.AddMinutes(m.Duration) <= endTime)
-            );
-
-            if (hasOverlappingMeetings.Count() != 0)
-            {
-                throw new InvalidDataException("Time span is already used, try another instance");
-            }
-
-            var data = from zoomLicense in zoomLicenses
-                       join meeting in userMeetings on zoomLicense.Id equals meeting.ZoomLicenseId
-                       into zoomMeeting
-                       from m in zoomMeeting.DefaultIfEmpty()
-                       group m by zoomLicense into g
-                       select new
-                       {
-                           g.Key.Id,
-                           g.Key.HostId,
-                           g.Key.Capacity,
-                           g.Key.LicenseEmail,
-                           g.Key.IsActive,
-                           Count = g.Count()
-                       };
-
-            var response = data.Where(x => x.Count < 2).Select(x => new ZoomLicenseResponseModel
-            {
-                Id = x.Id,
-                HostId = x.HostId,
-                Capacity = x.Capacity,
-                LicenseEmail = x.LicenseEmail,
-                IsActive = x.IsActive,
-            }).ToList();
-
-            return response;
-        }
-
-
-        /// <summary>
->>>>>>> fecdce5f
         /// Handle to create zoom meeting
         /// </summary>
         /// <param name="_unitOfWork"></param>
